using BinaryProvider
using Compat
using Compat.Test
using Compat.Libdl
using Compat.Pkg
using SHA

# The platform we're running on
const platform = platform_key()

# Useful command to launch `sh` on any platform
const sh = gen_sh_cmd

# Output of a few scripts we are going to run
const simple_out = "1\n2\n3\n4\n"
const long_out = join(["$(idx)\n" for idx in 1:100], "")
const newlines_out = join(["marco$(d)polo$(d)" for d in ("\n","\r","\r\n")], "")

# Explicitly probe platform engines in verbose mode to get coverage and make
# CI debugging easier
BinaryProvider.probe_platform_engines!(;verbose=true)

# Helper function to strip out color codes from strings to make it easier to
# compare output within tests that has been colorized
function strip_colorization(s)
    return replace(s, r"(\e\[\d+m)"m => "")
end

# Helper function to strip out log timestamps from strings
function strip_timestamps(s)
    return replace(s, r"^(\[\d\d:\d\d:\d\d\] )"m => "")
end

@testset "OutputCollector" begin
    cd("output_tests") do
        # Collect the output of `simple.sh``
        oc = OutputCollector(sh(`./simple.sh`))

        # Ensure we can wait on it and it exited properly
        @test wait(oc)

        # Ensure further waits are fast and still return 0
        let
            tstart = time()
            @test wait(oc)
            @test time() - tstart < 0.1
        end

        # Test that we can merge properly
        @test merge(oc) == simple_out

        # Test that merging twice works
        @test merge(oc) == simple_out

        # Test that `tail()` gives the same output as well
        @test tail(oc) == simple_out

        # Test that colorization works
        let
            red = Base.text_colors[:red]
            def = Base.text_colors[:default]
            gt = "1\n$(red)2\n$(def)3\n4\n"
            @test merge(oc; colored=true) == gt
            @test tail(oc; colored=true) == gt
        end

        # Test that we can grab stdout and stderr separately
        @test collect_stdout(oc) == "1\n3\n4\n"
        @test collect_stderr(oc) == "2\n"
    end

    # Next test a much longer output program
    cd("output_tests") do
        oc = OutputCollector(sh(`./long.sh`))

        # Test that it worked, we can read it, and tail() works
        @test wait(oc)
        @test merge(oc) == long_out
        @test tail(oc; len=10) == join(["$(idx)\n" for idx in 91:100], "")
    end

    # Next, test a command that fails
    cd("output_tests") do
        oc = OutputCollector(sh(`./fail.sh`))

        @test !wait(oc)
        @test merge(oc) == "1\n2\n"
    end

    # Next, test a command that kills itself (NOTE: This doesn't work on windows.  sigh.)
    @static if !Compat.Sys.iswindows()
        cd("output_tests") do
            oc = OutputCollector(sh(`./kill.sh`))

            @test !wait(oc)
            @test collect_stdout(oc) == "1\n2\n"
        end
    end

    # Next, test reading the output of a pipeline()
    grepline = pipeline(sh(`-c 'printf "Hello\nWorld\nJulia"'`), `grep ul`)
    oc = OutputCollector(grepline)

    @test wait(oc)
    @test merge(oc) == "Julia\n"

    # Next, test that \r and \r\n are treated like \n
    cd("output_tests") do
        oc = OutputCollector(sh(`./newlines.sh`))

        @test wait(oc)
        @test collect_stdout(oc) == newlines_out
    end

    # Next, test that tee'ing to a stream works
    cd("output_tests") do
        ios = IOBuffer()
        oc = OutputCollector(sh(`./simple.sh`); tee_stream=ios, verbose=true)
        @test wait(oc)
        @test merge(oc) == simple_out

        seekstart(ios)
        tee_out = String(read(ios))
        tee_out = strip_colorization(tee_out)
        tee_out = strip_timestamps(tee_out)
        @test tee_out == simple_out
    end

    # Also test that auto-tail'ing can be can be directed to a stream
    cd("output_tests") do
        ios = IOBuffer()
        oc = OutputCollector(sh(`./fail.sh`); tee_stream=ios)

        @test !wait(oc)
        @test merge(oc) == "1\n2\n"
        seekstart(ios)
        tee_out = String(read(ios))
        tee_out = strip_colorization(tee_out)
        tee_out = strip_timestamps(tee_out)
        @test tee_out == "1\n2\n"
    end

    # Also test that auto-tail'ing can be turned off
    cd("output_tests") do
        ios = IOBuffer()
        oc = OutputCollector(sh(`./fail.sh`); tee_stream=ios, tail_error=false)

        @test !wait(oc)
        @test merge(oc) == "1\n2\n"

        seekstart(ios)
        @test String(read(ios)) == ""
    end
end

@testset "PlatformNames" begin
    # Ensure the platform type constructors are well behaved
    @test_throws ArgumentError Linux(:not_a_platform)
    @test_throws ArgumentError Linux(:x86_64, :crazy_libc)
    @test_throws ArgumentError Linux(:x86_64, :glibc, :crazy_abi)
    @test_throws ArgumentError Linux(:x86_64, :glibc, :eabihf)
    @test_throws ArgumentError Linux(:armv7l, :glibc, :blank_abi)
    @test_throws ArgumentError MacOS(:i686)
    @test_throws ArgumentError MacOS(:x86_64, :glibc)
    @test_throws ArgumentError MacOS(:x86_64, :blank_libc, :eabihf)
    @test_throws ArgumentError Windows(:armv7l)
    @test_throws ArgumentError Windows(:x86_64, :glibc)
    @test_throws ArgumentError Windows(:x86_64, :blank_libc, :eabihf)
    @test_throws ArgumentError FreeBSD(:not_a_platform)
    @test_throws ArgumentError FreeBSD(:x86_64, :crazy_libc)
    @test_throws ArgumentError FreeBSD(:x86_64, :blank_libc, :crazy_abi)
    @test_throws ArgumentError FreeBSD(:x86_64, :blank_libc, :eabihf)
    @test_throws ArgumentError FreeBSD(:armv7l, :blank_libc, :blank_abi)

    # Test that we can get that arch of various platforms
    @test arch(Linux(:aarch64, :musl)) == :aarch64
    @test arch(Windows(:i686)) == :i686
    @test arch(UnknownPlatform()) == :unknown
<<<<<<< HEAD
    @test arch(FreeBSD(:amd64)) == :x86_64
    @test arch(FreeBSD(:i386)) == :i686
=======
>>>>>>> 8bae0232

    # Test that our platform_dlext stuff works
    @test platform_dlext(Linux(:x86_64)) == platform_dlext(Linux(:i686))
    @test platform_dlext(Windows(:x86_64)) == platform_dlext(Windows(:i686))
    @test platform_dlext(MacOS()) != platform_dlext(Linux(:armv7l))
    @test platform_dlext(FreeBSD(:x86_64)) == platform_dlext(Linux(:x86_64))
    @test platform_dlext(UnknownPlatform()) == "unknown"
    @test platform_dlext() == platform_dlext(platform_key())

    # Test some valid dynamic library paths
    @test valid_dl_path("libfoo.so.1.2.3", Linux(:x86_64))
    @test valid_dl_path("libfoo-1.dll", Windows(:x86_64))
    @test valid_dl_path("libfoo.1.2.3.dylib", MacOS())
    @test !valid_dl_path("libfoo.dylib", Linux(:x86_64))
    @test !valid_dl_path("libfoo.so", Windows(:x86_64))

    # Make sure the platform_key() with explicit triplet works
    @test platform_key("x86_64-linux-gnu") == Linux(:x86_64)
    @test platform_key("i686-unknown-linux-gnu") == Linux(:i686)
    @test platform_key("x86_64-apple-darwin14") == MacOS()
    @test platform_key("armv7l-pc-linux-gnueabihf") == Linux(:armv7l)
    @test platform_key("arm-linux-gnueabihf") == Linux(:armv7l)
    @test platform_key("aarch64-unknown-linux-gnu") == Linux(:aarch64)
    @test platform_key("powerpc64le-linux-gnu") == Linux(:powerpc64le)
    @test platform_key("ppc64le-linux-gnu") == Linux(:powerpc64le)
    @test platform_key("x86_64-w64-mingw32") == Windows(:x86_64)
    @test platform_key("i686-w64-mingw32") == Windows(:i686)
    @test platform_key("x86_64-unknown-freebsd11.1") == FreeBSD(:x86_64)
    @test platform_key("i686-unknown-freebsd11.1") == FreeBSD(:i686)
    @test platform_key("amd64-unknown-freebsd12.0") == FreeBSD(:x86_64)
    @test platform_key("i386-unknown-freebsd10.3") == FreeBSD(:i686)

    # Make sure some of these things are rejected
    @test platform_key("totally FREEFORM text!!1!!!1!") == UnknownPlatform()
    @test platform_key("invalid-triplet-here") == UnknownPlatform()
    @test platform_key("aarch64-linux-gnueabihf") == UnknownPlatform()
    @test platform_key("armv7l-linux-gnu") == UnknownPlatform()
    @test platform_key("x86_64-w32-mingw64") == UnknownPlatform()

    # Test that we can indeed ask if something is linux or windows, etc...
    @test Compat.Sys.islinux(Linux(:aarch64))
    @test !Compat.Sys.islinux(Windows(:x86_64))
    @test Compat.Sys.iswindows(Windows(:i686))
    @test !Compat.Sys.iswindows(Linux(:x86_64))
    @test Compat.Sys.isapple(MacOS())
    @test !Compat.Sys.isapple(Linux(:powerpc64le))
    @test Compat.Sys.isbsd(MacOS())
    @test Compat.Sys.isbsd(FreeBSD(:x86_64))
    @test !Compat.Sys.isbsd(Linux(:powerpc64le, :musl))

    # Test that every supported platform is _something_
    if isdefined(Base.Sys, :isapple)
        isbasesomething(p) = Sys.islinux(p) || Sys.iswindows(p) || Sys.isbsd(p)
        @test all(isbasesomething, supported_platforms())
    end
    issomething(p) = Compat.Sys.islinux(p) || Compat.Sys.iswindows(p) ||
                     Compat.Sys.isbsd(p)
    @test all(issomething, supported_platforms())

    @test wordsize(Linux(:i686)) == wordsize(Linux(:armv7l)) == 32
    @test wordsize(MacOS()) == wordsize(Linux(:aarch64)) == 64
    @test wordsize(FreeBSD(:x86_64)) == wordsize(Linux(:powerpc64le)) == 64
    @test wordsize(UnknownPlatform()) == 0

    @test triplet(Windows(:i686)) == "i686-w64-mingw32"
    @test triplet(Linux(:x86_64, :musl)) == "x86_64-linux-musl"
    @test triplet(Linux(:armv7l, :musl)) == "arm-linux-musleabihf"
    @test triplet(Linux(:x86_64)) == "x86_64-linux-gnu"
    @test triplet(Linux(:armv7l)) == "arm-linux-gnueabihf"
    @test triplet(MacOS()) == "x86_64-apple-darwin14"
    @test triplet(FreeBSD(:x86_64)) == "x86_64-unknown-freebsd11.1"
    @test triplet(FreeBSD(:i686)) == "i686-unknown-freebsd11.1"
    @test triplet(UnknownPlatform()) == "unknown-unknown-unknown"
end

@testset "Prefix" begin
    mktempdir() do temp_dir
        prefix = Prefix(temp_dir)

        # Test that it's taking the absolute path
        @test prefix.path == abspath(temp_dir)

        # Test that `bindir()`, `libdir()` and `includedir()` all work
        for dir in unique([bindir(prefix), libdir(prefix), includedir(prefix)])
            @test !isdir(dir)
            mkpath(dir)
        end

        # Create a little script within the bindir to ensure we can run it
        ppt_path = joinpath(bindir(prefix), "prefix_path_test.sh")
        open(ppt_path, "w") do f
            write(f, "#!/bin/sh\n")
            write(f, "echo yolo\n")
        end
        chmod(ppt_path, 0o775)

        # Test that activation adds certain paths to our environment variables
        activate(prefix)

        # PATH[1] should be "<prefix>/bin" now
        @test BinaryProvider.split_PATH()[1] == bindir(prefix)
        @test Libdl.DL_LOAD_PATH[1] == libdir(prefix)

        # Test we can run the script we dropped within this prefix.  Once again,
        # something about Windows | busybox | Julia won't pick this up even though
        # the path clearly points to the file.  :(
        @static if !Compat.Sys.iswindows()
            @test success(sh(`$(ppt_path)`))
            @test success(sh(`prefix_path_test.sh`))
        end

        # Now deactivate and make sure that all traces are gone
        deactivate(prefix)
        @test BinaryProvider.split_PATH()[1] != bindir(prefix)
        @test Libdl.DL_LOAD_PATH[1] != libdir(prefix)
    end
end

@testset "Products" begin
    temp_prefix() do prefix
        # Test that basic satisfication is not guaranteed
        e_path = joinpath(bindir(prefix), "fooifier")
        l_path = joinpath(libdir(prefix), "libfoo.$(Libdl.dlext)")
        e = ExecutableProduct(prefix, "fooifier", :fooifier)
        ef = FileProduct(prefix, joinpath("bin", "fooifier"), :fooifier)
        l = LibraryProduct(prefix, "libfoo", :libfoo)
        lf = FileProduct(l_path, :libfoo)

        @test !satisfied(e; verbose=true)
        @test !satisfied(ef; verbose=true)
        @test !satisfied(l, verbose=true)
        @test !satisfied(lf, verbose=true)

        # Test that simply creating a file that is not executable doesn't
        # satisfy an Executable Product (and say it's on Linux so it doesn't
        # complain about the lack of an .exe extension)
        mkpath(bindir(prefix))
        touch(e_path)
        @test satisfied(ef, verbose=true)
        @static if !Compat.Sys.iswindows()
            # Windows doesn't care about executable bit, grumble grumble
            @test !satisfied(e, verbose=true, platform=Linux(:x86_64))
        end

        # Make it executable and ensure this does satisfy the Executable
        chmod(e_path, 0o777)
        @test satisfied(e, verbose=true, platform=Linux(:x86_64))

        # Remove it and add a `$(path).exe` version to check again, this
        # time saying it's a Windows executable
        Base.rm(e_path; force=true)
        touch("$(e_path).exe")
        chmod("$(e_path).exe", 0o777)
        @test locate(e, platform=Windows(:x86_64)) == "$(e_path).exe"

        # Test that simply creating a library file doesn't satisfy it if we are
        # testing something that matches the current platform's dynamic library
        # naming scheme, because it must be `dlopen()`able.
        mkpath(libdir(prefix))
        touch(l_path)
        @test satisfied(lf, verbose=true)
        @test !satisfied(l, verbose=true)

        # But if it is from a different platform, simple existence will be
        # enough to satisfy a LibraryProduct
        @static if Compat.Sys.iswindows()
            l_path = joinpath(libdir(prefix), "libfoo.so")
            touch(l_path)
            @test satisfied(l, verbose=true, platform=Linux(:x86_64))
        else
            l_path = joinpath(libdir(prefix), "libfoo.dll")
            touch(l_path)
            @test satisfied(l, verbose=true, platform=Windows(:x86_64))
        end
    end

    # Ensure that the test suite thinks that these libraries are foreign
    # so that it doesn't try to `dlopen()` them:
    foreign_platform = @static if platform_key() == Linux(:aarch64)
        # Arbitrary architecture that is not dlopen()'able
        Linux(:powerpc64le)
    else
        # If we're not Linux(:aarch64), then say the libraries are
        Linux(:aarch64)
    end

    # Test for valid library name permutations
    for ext in ["1.so", "so", "so.1", "so.1.2", "so.1.2.3"]
        temp_prefix() do prefix
            l_path = joinpath(libdir(prefix), "libfoo.$ext")
            l = LibraryProduct(prefix, "libfoo", :libfoo)
            mkdir(dirname(l_path))
            touch(l_path)
            @test satisfied(l; verbose=true, platform=foreign_platform)
        end
    end

    # Test for invalid library name permutations
    for ext in ["so.1.2.3a", "so.1.a"]
        temp_prefix() do prefix
            l_path = joinpath(libdir(prefix), "libfoo.$ext")
            l = LibraryProduct(prefix, "libfoo", :libfoo)
            mkdir(dirname(l_path))
            touch(l_path)
            @test !satisfied(l; verbose=true, platform=foreign_platform)
        end
    end

    # Test for proper repr behavior
    temp_prefix() do prefix
        l = LibraryProduct(prefix, "libfoo", :libfoo)
        @test repr(l) == "LibraryProduct(prefix, $(repr(["libfoo"])), :libfoo)"
        l = LibraryProduct(libdir(prefix), ["libfoo", "libfoo2"], :libfoo)
        @test repr(l) == "LibraryProduct($(repr(libdir(prefix))), $(repr(["libfoo", "libfoo2"])), :libfoo)"

        e = ExecutableProduct(prefix, "fooifier", :fooifier)
        @test repr(e) == "ExecutableProduct(prefix, \"fooifier\", :fooifier)"
        e = ExecutableProduct(joinpath(bindir(prefix), "fooifier"), :fooifier)
        @test repr(e) == "ExecutableProduct($(repr(joinpath(bindir(prefix), "fooifier"))), :fooifier)"

        f = FileProduct(prefix, joinpath("etc", "fooifier"), :foo_conf)
        @test repr(f) == "FileProduct(prefix, $(repr(joinpath("etc", "fooifier"))), :foo_conf)"

        f = FileProduct(joinpath(prefix, "etc", "foo.conf"), :foo_conf)
        @test repr(f) == "FileProduct($(repr(joinpath(prefix, "etc", "foo.conf"))), :foo_conf)"
    end
end

@testset "Packaging" begin
    # Clear out previous build products
    for f in readdir(".")
        if !endswith(f, ".tar.gz") && !endswith(f, ".sha256")
            continue
        end
        Base.rm(f; force=true)
    end

    # Gotta set this guy up beforehand
    tarball_path = nothing
    tarball_hash = nothing

    temp_prefix() do prefix
        # Create random files
        mkpath(bindir(prefix))
        mkpath(libdir(prefix))
        mkpath(joinpath(prefix, "etc"))
        bar_path = joinpath(bindir(prefix), "bar.sh")
        open(bar_path, "w") do f
            write(f, "#!/bin/sh\n")
            write(f, "echo yolo\n")
        end
        baz_path = joinpath(libdir(prefix), "baz.so")
        open(baz_path, "w") do f
            write(f, "this is not an actual .so\n")
        end

        qux_path = joinpath(prefix, "etc", "qux.conf")
        open(qux_path, "w") do f
            write(f, "use_julia=true\n")
        end

        # Next, package it up as a .tar.gz file
        tarball_path, tarball_hash = package(prefix, "./libfoo"; verbose=true)
        @test isfile(tarball_path)

        # Check that we are calculating the hash properly
        tarball_hash_check = open(tarball_path, "r") do f
            bytes2hex(sha256(f))
        end
        @test tarball_hash_check == tarball_hash

        # Test that packaging into a file that already exists fails
        @test_throws ErrorException package(prefix, "./libfoo")
    end

    # Test that we can inspect the contents of the tarball
    contents = list_tarball_files(tarball_path)
    libdir_name = Compat.Sys.iswindows() ? "bin" : "lib"
    @test joinpath("bin", "bar.sh") in contents
    @test joinpath(libdir_name, "baz.so") in contents
    @test joinpath("etc", "qux.conf") in contents

    # Install it within a new Prefix
    temp_prefix() do prefix
        # Install the thing
        @test install(tarball_path, tarball_hash; prefix=prefix, verbose=true)

        # Ensure we can use it
        bar_path = joinpath(bindir(prefix), "bar.sh")
        baz_path = joinpath(libdir(prefix), "baz.so")
        qux_path = joinpath(prefix, "etc", "qux.conf")

        @test isfile(bar_path)
        @test isfile(baz_path)
        @test isfile(qux_path)

        # Ask for the manifest that contains these files to ensure it works
        manifest_path = manifest_for_file(bar_path; prefix=prefix)
        @test isfile(manifest_path)
        manifest_path = manifest_for_file(baz_path; prefix=prefix)
        @test isfile(manifest_path)
        manifest_path = manifest_for_file(qux_path; prefix=prefix)
        @test isfile(manifest_path)

        # Ensure that manifest_for_file doesn't work on nonexistent files
        @test_throws ErrorException manifest_for_file("nonexistent"; prefix=prefix)

        # Ensure that manifest_for_file doesn't work on orphan files
        orphan_path = joinpath(bindir(prefix), "orphan_file")
        touch(orphan_path)
        @test isfile(orphan_path)
        @test_throws ErrorException manifest_for_file(orphan_path; prefix=prefix)

        # Ensure that trying to install again over our existing files is an error
        @test_throws ErrorException install(tarball_path, tarball_hash; prefix=prefix)

        # Ensure we can uninstall this tarball
        @test isinstalled(tarball_path, tarball_hash; prefix=prefix)
        Base.rm(bar_path)
        @test !isinstalled(tarball_path, tarball_hash; prefix=prefix)
        @test uninstall(manifest_path; verbose=true)
        @test !isinstalled(tarball_path, tarball_hash; prefix=prefix)
        @test !isfile(bar_path)
        @test !isfile(baz_path)
        @test !isfile(qux_path)
        @test !isfile(manifest_path)

        # Also make sure that it removes the entire etc directory since it's now empty
        @test !isdir(dirname(qux_path))

        # Ensure that we don't want to install tarballs from other platforms
        cp(tarball_path, "./libfoo_juliaos64.tar.gz")
        @test_throws ArgumentError install("./libfoo_juliaos64.tar.gz", tarball_hash; prefix=prefix)
        Base.rm("./libfoo_juliaos64.tar.gz"; force=true)

        # Ensure that hash mismatches throw errors
        fake_hash = reverse(tarball_hash)
        @test_throws ErrorException install(tarball_path, fake_hash; prefix=prefix)
    end

    # Get a valid platform tarball name that is not our native platform
    other_platform = Linux(:x86_64)
    if platform == Linux(:x86_64)
        other_platform = MacOS()
    end
    new_tarball_path = "libfoo.$(triplet(other_platform)).tar.gz"
    cp(tarball_path, new_tarball_path)

    # Also generate a totally bogus tarball pathname
    bogus_tarball_path = "libfoo.not-a-triplet.tar.gz"
    cp(tarball_path, bogus_tarball_path)

    # Check that installation fails with a valid but "incorrect" platform, but can be forced
    temp_prefix() do prefix
        @test_throws ArgumentError install(new_tarball_path, tarball_hash; prefix=prefix, verbose=true)
        @test install(new_tarball_path, tarball_hash; prefix=prefix, verbose=true, ignore_platform = true)
    end

    # Next, check installing with a bogus platform also fails, but can be forced
    temp_prefix() do prefix
        @test_throws ArgumentError install(bogus_tarball_path, tarball_hash; prefix=prefix, verbose=true)
        @test install(bogus_tarball_path, tarball_hash; prefix=prefix, verbose=true, ignore_platform = true)
    end

    # Cleanup after ourselves
    Base.rm(tarball_path; force=true)
    Base.rm("$(tarball_path).sha256"; force=true)
    Base.rm(bogus_tarball_path; force=true)
    Base.rm("$(bogus_tarball_path).sha256"; force=true)
    Base.rm(new_tarball_path; force=true)
    Base.rm("$(new_tarball_path).sha256"; force=true)
end

@testset "Verification" begin
    temp_prefix() do prefix
        foo_path = joinpath(prefix, "foo")
        open(foo_path, "w") do file
            write(file, "test")
        end
        foo_hash = bytes2hex(sha256("test"))

        # Check that verifying with the right hash works
        Compat.@info("This should say; no hash cache found")
        ret, status = verify(foo_path, foo_hash; verbose=true, report_cache_status=true)
        @test ret == true
        @test status == :hash_cache_missing

        # Check that it created a .sha256 file
        @test isfile("$(foo_path).sha256")

        # Check that it verifies the second time around properly
        Compat.@info("This should say; hash cache is consistent")
        ret, status = verify(foo_path, foo_hash; verbose=true, report_cache_status=true)
        @test ret == true
        @test status == :hash_cache_consistent

        # Sleep for imprecise filesystems
        sleep(2)

        # Get coverage of messing with different parts of the verification chain
        touch(foo_path)
        Compat.@info("This should say; file has been modified")
        ret, status = verify(foo_path, foo_hash; verbose=true, report_cache_status=true)
        @test ret == true
        @test status == :file_modified

        # Ensure that we throw an exception when we can't verify properly
        @test_throws ErrorException verify(foo_path, "0"^32; verbose=true)

        # Ensure that messing with the hash file works properly
        touch(foo_path)
        @test verify(foo_path, foo_hash; verbose=true)
        open("$(foo_path).sha256", "w") do file
            write(file, "this is not the right hash")
        end
        Compat.@info("This should say; hash has changed")
        ret, status = verify(foo_path, foo_hash; verbose=true, report_cache_status=true)
        @test ret == true
        @test status == :hash_cache_mismatch
    end
end

# Use `build_libfoo_tarball.jl` in the BinaryBuilder.jl repository to generate more of these
const bin_prefix = "https://github.com/staticfloat/small_bin/raw/74b7fd81e3fbc8963b14b0ebbe5421e270d8bdcf"
const libfoo_downloads = Dict(
    Linux(:i686) =>        ("$bin_prefix/libfoo.i686-linux-gnu.tar.gz", "1398353bcbbd88338189ece9c1d6e7c508df120bc4f93afbaed362a9f91358ff"),
    Linux(:x86_64) =>      ("$bin_prefix/libfoo.x86_64-linux-gnu.tar.gz", "b9d57a6e032a56b1f8641771fa707523caa72f1a2e322ab99eeeb011f13ad9f3"),
    Linux(:aarch64) =>     ("$bin_prefix/libfoo.aarch64-linux-gnu.tar.gz", "19d9da0e6e7fb506bf4889eb91e936fda43493a39cd4fd7bd5d65506cede6f95"),
    Linux(:armv7l) =>      ("$bin_prefix/libfoo.arm-linux-gnueabihf.tar.gz", "8e33c1a0e091e6e5b8fcb902e5d45329791bb57763ee9cbcde49c1ec9bd8532a"),
    Linux(:powerpc64le) => ("$bin_prefix/libfoo.powerpc64le-linux-gnu.tar.gz", "b48a64d48be994ec99b1a9fb60e0af7f4415a57596518cb90a340987b79fad81"),
    MacOS() =>             ("$bin_prefix/libfoo.x86_64-apple-darwin14.tar.gz", "661b71edb433ab334b0fef70db3b5c45d35f2b3bee0d244f54875f1ec899c10f"),
    Windows(:i686) =>      ("$bin_prefix/libfoo.i686-w64-mingw32.tar.gz", "3d4a8d4bf0169007a42d809a1d560083635b1540a1bc4a42108841dcb6d2aaea"),
    Windows(:x86_64) =>    ("$bin_prefix/libfoo.x86_64-w64-mingw32.tar.gz", "2d08fbc9a534cd021f36b6bbe86ddabb2dafbedeb589581240aa4a8c5b896055"),
)

# Test manually downloading and using libfoo
@testset "Downloading" begin
    temp_prefix() do prefix
        foo_path = joinpath(prefix,"foo")
        touch(foo_path)
        # Quick one-off tests for `safe_isfile()`:
        @test BinaryProvider.safe_isfile(foo_path)
        @test !BinaryProvider.safe_isfile("http://google.com")

        if !haskey(libfoo_downloads, platform)
            Compat.@warn("Platform $platform does not have a libfoo download, skipping download tests")
        else
            # Test a good download works
            url, hash = libfoo_downloads[platform]
            @test install(url, hash; prefix=prefix, verbose=true)

            fooifier = ExecutableProduct(prefix, "fooifier", :fooifier)
            libfoo = LibraryProduct(prefix, "libfoo", :libfoo)

            @test satisfied(fooifier; verbose=true)
            @test satisfied(libfoo; verbose=true)

            fooifier_path = locate(fooifier)
            libfoo_path = locate(libfoo)


            # We know that foo(a, b) returns 2*a^2 - b
            result = 2*2.2^2 - 1.1

            # Test that we can invoke fooifier
            @test !success(`$fooifier_path`)
            @test success(`$fooifier_path 1.5 2.0`)
            @test parse(Float64,readchomp(`$fooifier_path 2.2 1.1`)) ≈ result

            # Test that we can dlopen() libfoo and invoke it directly
            hdl = Libdl.dlopen_e(libfoo_path)
            @test hdl != C_NULL
            foo = Libdl.dlsym_e(hdl, :foo)
            @test foo != C_NULL
            @test ccall(foo, Cdouble, (Cdouble, Cdouble), 2.2, 1.1) ≈ result
            Libdl.dlclose(hdl)

            # Test uninstallation
            @test uninstall(manifest_from_url(url; prefix=prefix); verbose=true)

            # Test that download_verify_unpack() works
            Base.rm(prefix.path; recursive=true, force=true)
            download_verify_unpack(url, hash, prefix.path)
            @test satisfied(fooifier; verbose=true)
            @test satisfied(libfoo; verbose=true)

            # Test that download_verify twice in a row works, and that mucking
            # with the file causes a redownload if `force` is true:
            tmpfile = joinpath(prefix, "libfoo.tar.gz")
            @test download_verify(url, hash, tmpfile; verbose=true)
            @test download_verify(url, hash, tmpfile; verbose=true)

            # We sleep for at least a second here so that filesystems with low
            # precision in their mtime implementations don't get confused
            sleep(2)

            open(tmpfile, "w") do f
                write(f, "not the correct contents")
            end

            @test_throws ErrorException download_verify(url, hash, tmpfile; verbose=true)

            # This should return `false`, signifying that the download had to erase
            # the previously downloaded file.
            @test !download_verify(url, hash, tmpfile; verbose=true, force=true)

            # Now let's test that install() works the same way; freaking out if
            # the local path has been messed with, unless `force` has been given:
            tarball_path = joinpath(prefix, "downloads", basename(url))
            try mkpath(dirname(tarball_path)) end
            open(tarball_path, "w") do f
                write(f, "not the correct contents")
            end

            @test_throws ErrorException install(url, hash; prefix=prefix, verbose=true)
            @test install(url, hash; prefix=prefix, verbose=true, force=true)
            @test isinstalled(url, hash; prefix=prefix)
            @test satisfied(fooifier; verbose=true)
            @test satisfied(libfoo; verbose=true)
        end

        # Test a bad download fails properly
        bad_url = "http://localhost:1/this_is_not_a_file.$(triplet(platform)).tar.gz"
        bad_hash = "0"^64
        @test_throws ErrorException install(bad_url, bad_hash; prefix=prefix, verbose=true)
    end
end

# Test installation and failure modes of the bundled LibFoo.jl
@testset "LibFoo.jl" begin
    color="--color=$(Base.have_color ? "yes" : "no")"
    cd("LibFoo.jl") do
        Base.rm("./deps/deps.jl"; force=true)
        Base.rm("./deps/usr"; force=true, recursive=true)

        # Install `libfoo` and build the `deps.jl` file for `LibFoo.jl`
        coverage = "--code-coverage=$(Base.JLOptions().code_coverage != 0 ? "user" : "none")"
        run(`$(Base.julia_cmd()) $(coverage) $(color) deps/build.jl`)

        # Ensure `deps.jl` was actually created
        @test isfile("deps/deps.jl")
    end

    # Test that the generated deps.jl file gives us the important stuff
    cd("LibFoo.jl/deps") do
        dllist = Sys.Libdl.dllist()
        libjulia = filter(x -> contains(x, "libjulia"), dllist)[1]
        julia_libdir = joinpath(dirname(libjulia), "julia")
        envvar_name = @static if Compat.Sys.isapple()
            "DYLD_LIBRARY_PATH"
        else Compat.Sys.islinux()
            "LD_LIBRARY_PATH"
        end

        original_libdirs = split(get(ENV, envvar_name, ""), ":")
        @static if !Compat.Sys.iswindows()
            original_libdirs = filter(x -> x != julia_libdir, original_libdirs)
            ENV[envvar_name] = join(original_libdirs, ":")
        end

        # Include deps.jl, run check_deps() and see if we get our products,
        # and also if the julia libdir gets added to the end of *_LIBRARY_PATH
        include("LibFoo.jl/deps/deps.jl")
        Base.invokelatest(check_deps)
        @test isfile(libfoo)
        @test isfile(fooifier)

        @static if !Compat.Sys.iswindows()
            @test julia_libdir in split(ENV[envvar_name], ":")
        end
    end

    cd("LibFoo.jl/test") do
        # Now, run `LibFoo.jl`'s tests, adding `LibFoo.jl` to the LOAD_PATH
        # so that the tests can pick up the `LibFoo` module
        withenv("JULIA_LOAD_PATH"=>joinpath(pwd(),"..","src")) do
            run(`$(Base.julia_cmd()) $(color) runtests.jl`)
        end
    end
end<|MERGE_RESOLUTION|>--- conflicted
+++ resolved
@@ -176,11 +176,8 @@
     @test arch(Linux(:aarch64, :musl)) == :aarch64
     @test arch(Windows(:i686)) == :i686
     @test arch(UnknownPlatform()) == :unknown
-<<<<<<< HEAD
     @test arch(FreeBSD(:amd64)) == :x86_64
     @test arch(FreeBSD(:i386)) == :i686
-=======
->>>>>>> 8bae0232
 
     # Test that our platform_dlext stuff works
     @test platform_dlext(Linux(:x86_64)) == platform_dlext(Linux(:i686))
