--- conflicted
+++ resolved
@@ -243,16 +243,14 @@
     @test triplet(FreeBSD(:i686)) == "i686-unknown-freebsd11.1"
     @test triplet(UnknownPlatform()) == "unknown-unknown-unknown"
 
-<<<<<<< HEAD
     @test repr(Windows(:x86_64)) == "Windows(:x86_64)"
     @test repr(Linux(:x86_64, :glibc, :blank_abi)) == "Linux(:x86_64, :glibc)"
     @test repr(MacOS()) == "MacOS(:x86_64)"
-=======
+
     for p in [Windows(:i686), Linux(:armv7l, :musl), FreeBSD(:x86_64), MacOS()]
         fakepath = "/path/to/nowhere/thingo." * triplet(p) * ".tar.gz"
         @test extract_platform_key(fakepath) == p
     end
->>>>>>> 4a68d961
 end
 
 @testset "Prefix" begin
